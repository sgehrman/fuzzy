import 'package:fuzzy/fuzzy.dart';
import 'package:test/test.dart';

import 'fixtures/books.dart';
import 'fixtures/games.dart';

final defaultList = ['Apple', 'Orange', 'Banana'];
final defaultOptions = FuzzyOptions(
  location: 0,
  distance: 100,
  threshold: 0.6,
  maxPatternLength: 32,
  isCaseSensitive: false,
  tokenSeparator: RegExp(r' +'),
  minTokenCharLength: 1,
  findAllMatches: false,
  minMatchCharLength: 1,
  shouldSort: true,
  sortFn: (a, b) => a.score.compareTo(b.score),
  tokenize: false,
  matchAllTokens: false,
  verbose: false,
);

Fuzzy setup({
  List? itemList,
  FuzzyOptions? options,
}) {
  return Fuzzy(
    itemList ?? defaultList,
    options: options ?? defaultOptions,
  );
}

Fuzzy<T> setupGeneric<T>({
  List<T> itemList,
  FuzzyOptions<T> options,
}) {
  return Fuzzy<T>(
    itemList,
    options: options,
  );
}

void main() {
  group('Empty list of strings', () {
    late Fuzzy fuse;
    setUp(() {
      fuse = setup(itemList: <String>[]);
    });
    test('empty result is returned', () {
      final result = fuse.search('Bla');
      expect(result.isEmpty, true);
    });
  });

  group('Null list', () {
    late Fuzzy fuse;
    List<String>? items;
    setUp(() {
      fuse = Fuzzy(items, options: defaultOptions);
    });
    test('empty result is returned', () {
      final result = fuse.search('Bla');
      expect(result.isEmpty, true);
    });
  });

  group('Flat list of strings: ["Apple", "Orange", "Banana"]', () {
    late Fuzzy fuse;
    setUp(() {
      fuse = setup();
    });

    test('When searching for the term "Apple"', () {
      final result = fuse.search('Apple');

      expect(result.length, 1, reason: 'we get a list of exactly 1 item');
      expect(result[0].item, equals('Apple'),
          reason: 'whose value is the index 0, representing ["Apple"]');
    });
  });

  group('Flat list of strings: ["Apple", "Orange", "Banana"]', () {
    late Fuzzy fuse;
    setUp(() {
      fuse = setup();
    });

    test('When performing a fuzzy search for the term "ran"', () {
      final result = fuse.search('ran');

      expect(result.length, 2, reason: 'we get a list of containing 2 items');
      expect(result[0].item, equals('Orange'),
          reason: 'whose values represent the indices of ["Orange", "Banana"]');
      expect(result[1].item, equals('Banana'),
          reason: 'whose values represent the indices of ["Orange", "Banana"]');
    });

    test(
        'When performing a fuzzy search for the term "nan" with a limit of 1 result',
        () {
      final result = fuse.search('nan', 1);

      expect(result.length, 1,
          reason: 'we get a list of containing 1 item: [2]');
      expect(result[0].item, equals('Banana'),
          reason: 'whose value is the index 2, representing ["Banana"]');
    });
  });

  group('Include score in result list: ["Apple", "Orange", "Banana"]', () {
    late Fuzzy fuse;
    setUp(() {
      fuse = setup();
    });

    test('When searching for the term "Apple"', () {
      final result = fuse.search('Apple');

      expect(result.length, equals(1),
          reason: 'we get a list of exactly 1 item');
      expect(result[0].item, equals('Apple'),
          reason: 'whose value is the index 0, representing ["Apple"]');
      expect(result[0].score, equals(0),
          reason: 'and the score is a perfect match');
    });

    test('When performing a fuzzy search for the term "ran"', () {
      final result = fuse.search('ran');

      expect(result.length, 2, reason: 'we get a list of containing 2 items');

      expect(result[0].item, equals('Orange'));
      expect(result[0].score, isNot(0), reason: 'score is not zero');

      expect(result[1].item, equals('Banana'));
      expect(result[1].score, isNot(0), reason: 'score is not zero');
    });
  });

  group('Include arrayIndex in result list', () {
    Fuzzy fuse;
    setUp(() {
      fuse = setup();
    });

    test('When performing a fuzzy search for the term "ran"', () {
      final result = fuse.search('ran');

      expect(result.length, 2, reason: 'we get a list of containing 2 items');

      expect(result[0].item, equals('Orange'));
      expect(result[0].matches.single.arrayIndex, 1);

      expect(result[1].item, equals('Banana'));
      expect(result[1].matches.single.arrayIndex, 2);
    });
  });

  group('Weighted search on typed list', () {
    test('When searching for the term "John Smith" with author weighted higher',
        () {
      final fuse = Fuzzy<Book>(
        customBookList,
        options: FuzzyOptions(keys: [
          WeightedKey(getter: (i) => i.title, weight: 0.3, name: 'title'),
          WeightedKey(getter: (i) => i.author, weight: 0.7, name: 'author'),
        ]),
      );
      final result = fuse.search('John Smith');

      expect(result[0].item, customBookList[2],
          reason: 'We get the the exactly matching object');
    });

    test('When searching for the term "John Smith" with title weighted higher',
        () {
      final fuse = Fuzzy<Book>(
        customBookList,
        options: FuzzyOptions(keys: [
          WeightedKey(getter: (i) => i.title, weight: 0.7, name: 'title'),
          WeightedKey(getter: (i) => i.author, weight: 0.3, name: 'author'),
        ]),
      );
      final result = fuse.search('John Smith');

      expect(result[0].item, customBookList[3],
          reason: 'We get the the exactly matching object');
    });

    test(
        'When searching for the term "Man", where the author is weighted higher than title',
        () {
      final fuse = Fuzzy<Book>(
        customBookList,
        options: FuzzyOptions(keys: [
          WeightedKey(getter: (i) => i.title, weight: 0.3, name: 'title'),
          WeightedKey(getter: (i) => i.author, weight: 0.7, name: 'author'),
        ]),
      );
      final result = fuse.search('Man');

      expect(result[0].item, customBookList[1],
          reason: 'We get the the exactly matching object');
    });

    test(
        'When searching for the term "Man", where the title is weighted higher than author',
        () {
      final fuse = Fuzzy<Book>(
        customBookList,
        options: FuzzyOptions(keys: [
          WeightedKey(getter: (i) => i.title, weight: 0.7, name: 'title'),
          WeightedKey(getter: (i) => i.author, weight: 0.3, name: 'author'),
        ]),
      );
      final result = fuse.search('Man');

      expect(result[0].item, customBookList[0],
          reason: 'We get the the exactly matching object');
    });

    test(
        'When searching for the term "War", where tags are weighted higher than all other keys',
        () {
      final fuse = Fuzzy<Book>(
        customBookList,
        options: FuzzyOptions(keys: [
          WeightedKey(getter: (i) => i.title, weight: 0.8, name: 'title'),
          WeightedKey(getter: (i) => i.author, weight: 0.3, name: 'author'),
          WeightedKey(
              getter: (i) => i.tags.join(' '), weight: 0.9, name: 'tags'),
        ]),
      );
      final result = fuse.search('War');

      expect(result[0].item, customBookList[0],
          reason: 'We get the the exactly matching object');
    });
  });

  group('Weighted search considers all keys in score', () {
    Fuzzy<Game> getFuzzy({double tournamentWeight, double stageWeight}) {
      return Fuzzy<Game>(
        customGameList,
        options: FuzzyOptions(
          keys: [
            WeightedKey(
                getter: (i) => i.tournament,
                weight: tournamentWeight,
                name: 'tournament'),
            WeightedKey(
                getter: (i) => i.stage, weight: stageWeight, name: 'stage'),
          ],
          tokenize: true,
        ),
      );
    }

    test('When searching for "WorldCup Final", where weights are equal', () {
      final fuse = getFuzzy(
        tournamentWeight: 0.5,
        stageWeight: 0.5,
      );
      final result = fuse.search('WorldCup Final');

      void expectLess(String a, String b) {
        double scoreOf(String s) =>
            result.singleWhere((e) => e.item.toString() == s).score;
        expect(scoreOf(a), lessThan(scoreOf(b)));
      }

      expectLess('WorldCup Final', 'WorldCup Semi-finals');
      expectLess('WorldCup Semi-finals', 'WorldCup Groups');
      expectLess('WorldCup Groups', 'ChampionsLeague Final');
      expectLess('ChampionsLeague Final', 'ChampionsLeague Semi-finals');
    });

    test(
        'When searching for "WorldCup Final", where the tournament is weighted higher',
        () {
      final fuse = getFuzzy(
        tournamentWeight: 0.8,
        stageWeight: 0.2,
      );
      final result = fuse.search('WorldCup Final');

      void expectLess(String a, String b) {
        double scoreOf(String s) =>
            result.singleWhere((e) => e.item.toString() == s).score;
        expect(scoreOf(a), lessThan(scoreOf(b)));
      }

      expectLess('WorldCup Final', 'WorldCup Semi-finals');
      expectLess('WorldCup Semi-finals', 'WorldCup Groups');
      expectLess('WorldCup Groups', 'ChampionsLeague Final');
      expectLess('ChampionsLeague Final', 'ChampionsLeague Semi-finals');
    });

    test(
        'When searching for "WorldCup Final", where the stage is weighted higher',
        () {
      final fuse = getFuzzy(
        tournamentWeight: 0.2,
        stageWeight: 0.8,
      );
      final result = fuse.search('WorldCup Final');

      void expectLess(String a, String b) {
        double scoreOf(String s) =>
            result.singleWhere((e) => e.item.toString() == s).score;
        expect(scoreOf(a), lessThan(scoreOf(b)));
      }

      expectLess('WorldCup Final', 'WorldCup Semi-finals');
      expectLess('WorldCup Semi-finals', 'WorldCup Groups');
      expectLess('ChampionsLeague Final', 'WorldCup Groups');
      expectLess('ChampionsLeague Final', 'ChampionsLeague Semi-finals');
    });
  });

  group('Weighted search with a single key equals non-weighted search', () {
    String gameDescription(Game g) => '${g.tournament} ${g.stage}';

    test('When searching for "WorldCup semi-final"', () {
      final fuseNoKeys = Fuzzy(
        customGameList.map((g) => gameDescription(g)).toList(),
        options: FuzzyOptions(),
      );
      Fuzzy fuseSingleKey = Fuzzy<Game>(
        customGameList,
        options: FuzzyOptions(
          keys: [
            WeightedKey(
                name: 'desc', getter: (g) => gameDescription(g), weight: 1),
          ],
        ),
      );
      final resultNoKeys = fuseNoKeys.search('WorldCup semi-final');
      final resultSingleKey = fuseSingleKey.search('WorldCup semi-final');

      // Check for equality using 'toString()', otherwise it checks for
      // identity equality (i.e. same objects instead of same contents)
      expect(resultNoKeys.toString(), equals(resultSingleKey.toString()));

      expect(resultNoKeys[0].item, 'WorldCup Semi-finals');
      expect(resultNoKeys[0].score, lessThan(resultNoKeys[1].score));
    });
  });

  group('FuzzyOptions normalizes the keys weights', () {
    test("WeightedKey doesn't allow creating a non-positive weight", () {
      expect(
          () => WeightedKey<String>(name: 'name', getter: (i) => i, weight: -1),
          throwsA(isA<AssertionError>()));
      expect(
          () => WeightedKey<String>(name: 'name', getter: (i) => i, weight: 0),
          throwsA(isA<AssertionError>()));
      expect(
          () => WeightedKey<String>(name: 'name', getter: (i) => i, weight: 1),
          returnsNormally);
    });

    test('Normalizes weights', () {
      var options = FuzzyOptions(keys: [
        WeightedKey<String>(name: 'name1', getter: (i) => i, weight: 0.5),
        WeightedKey<String>(name: 'name2', getter: (i) => i, weight: 0.5),
        WeightedKey<String>(name: 'name3', getter: (i) => i, weight: 3),
      ]);

      expect(options.keys[0].weight, 0.125);
      expect(options.keys[1].weight, 0.125);
      expect(options.keys[2].weight, 0.75);
    });
  });

  group(
      'Search with match all tokens in a list of strings with leading and trailing whitespace',
      () {
    late Fuzzy fuse;
    setUp(() {
      final customList = [' Apple', 'Orange ', ' Banana '];
      fuse = setup(
        itemList: customList,
        options: defaultOptions.copyWith(tokenize: true),
      );
    });

    test('When searching for the term "Banana"', () {
      final result = fuse.search('Banana');

      expect(result.length, 1, reason: 'we get a list of exactly 1 item');
      expect(result[0].item, equals(' Banana '),
          reason:
              'whose value is the same, disconsidering leading and trailing whitespace');
    });
  });

  group(
      'Search with tokenize where the search pattern starts or ends with the tokenSeparator',
      () {
    group('With the default tokenSeparator, which is white space', () {
      Fuzzy fuse;
      setUp(() {
        fuse = setup(overwriteOptions: FuzzyOptions(tokenize: true));
      });

      test('When the search pattern starts with white space', () {
        final result = fuse.search(' Apple');

        expect(result.length, 1, reason: 'we get a list of exactly 1 item');
        expect(result[0].item, equals('Apple'));
      });

      test('When the search pattern ends with white space', () {
        final result = fuse.search('Apple ');

        expect(result.length, 1, reason: 'we get a list of exactly 1 item');
        expect(result[0].item, equals('Apple'));
      });

      test('When the search pattern contains white space in the middle', () {
        final result = fuse.search('Apple Orange');

        expect(result.length, 2, reason: 'we get a list of exactly 2 itens');
        expect(result[0].item, equals('Orange'));
        expect(result[1].item, equals('Apple'));
      });
    });

    group('With a custom tokenSeparator', () {
      Fuzzy fuse;
      setUp(() {
        fuse = setup(
            overwriteOptions:
                FuzzyOptions(tokenize: true, tokenSeparator: RegExp(';')));
      });

      test('When the search pattern ends with a tokenSeparator match', () {
        final result = fuse.search('Apple;Orange;');

        expect(result.length, 2, reason: 'we get a list of exactly 2 itens');
        expect(result[0].item, equals('Orange'));
        expect(result[1].item, equals('Apple'));
      });
    });
  });

  group('Search with match all tokens', () {
    late Fuzzy fuse;
    setUp(() {
      final customList = [
        'AustralianSuper - Corporate Division',
        'Aon Master Trust - Corporate Super',
        'Promina Corporate Superannuation Fund',
        'Workforce Superannuation Corporate',
        'IGT (Australia) Pty Ltd Superannuation Fund',
      ];
      fuse = setup(
        itemList: customList,
        options: defaultOptions.copyWith(tokenize: true),
      );
    });

    test('When searching for the term "Australia"', () {
      final result = fuse.search('Australia');

      expect(result.length, equals(2),
          reason: 'We get a list containing exactly 2 items');
      expect(result[0].item, equals('AustralianSuper - Corporate Division'));
      expect(result[1].item,
          equals('IGT (Australia) Pty Ltd Superannuation Fund'));
    });

    test('When searching for the term "corporate"', () {
      final result = fuse.search('corporate');

      expect(result.length, equals(4),
          reason: 'We get a list containing exactly 2 items');

      expect(result[0].item, equals('Promina Corporate Superannuation Fund'));
      expect(result[1].item, equals('AustralianSuper - Corporate Division'));
      expect(result[2].item, equals('Aon Master Trust - Corporate Super'));
      expect(result[3].item, equals('Workforce Superannuation Corporate'));
    });
  });

  group('Search with tokenize includes token average on result score', () {
    Fuzzy fuse;
    setUp(() {
      final customList = ['Apple and Orange Juice'];
      fuse = setup(
        itemList: customList,
        overwriteOptions: FuzzyOptions(threshold: 0.1, tokenize: true),
      );
    });

    test('When searching for the term "Apple Juice"', () {
      final result = fuse.search('Apple Juice');

      // By using a lower threshold, we guarantee that the full text score
      // ("apple juice" on "Apple and Orange Juice") returns a score of 1.0,
      // while the token searches return 0.0 (perfect matches) for "Apple" and
      // "Juice". Thus, the token score average is 0.0, and the result score
      // should be (1.0 + 0.0) / 2 = 0.5
      expect(result.length, 1);
      expect(result[0].score, 0.5);
    });
  });

  group('Searching with default options', () {
    late Fuzzy fuse;
    setUp(() {
      final customList = ['t te tes test tes te t'];
      fuse = setup(itemList: customList);
    });

    test('When searching for the term "test"', () {
      final result = fuse.search('test');

      expect(result[0].matches[0].matchedIndices.length, equals(4),
          reason: 'We get a match containing 4 indices');

      expect(result[0].matches[0].matchedIndices[0].start, equals(0),
          reason: 'and the first index is a single character');
      expect(result[0].matches[0].matchedIndices[0].end, equals(0),
          reason: 'and the first index is a single character');
    });
  });

  group('Searching with findAllMatches', () {
    late Fuzzy fuse;
    setUp(() {
      final customList = ['t te tes test tes te t'];
      fuse = setup(
        itemList: customList,
        options: defaultOptions.copyWith(
          findAllMatches: true,
        ),
      );
    });

    test('When searching for the term "test"', () {
      final result = fuse.search('test');

      expect(result[0].matches[0].matchedIndices.length, equals(7),
          reason: 'We get a match containing 7 indices');

      expect(result[0].matches[0].matchedIndices[0].start, equals(0),
          reason: 'and the first index is a single character');
      expect(result[0].matches[0].matchedIndices[0].end, equals(0),
          reason: 'and the first index is a single character');
    });
  });

  group('Searching with minTokenCharLength', () {
    Fuzzy<Book> setUp({int minTokenCharLength}) => setupGeneric<Book>(
          itemList: customBookList,
          options: FuzzyOptions(
            threshold: 0.3,
            tokenize: true,
            minTokenCharLength: minTokenCharLength,
            keys: [
              WeightedKey(getter: (i) => i.title, weight: 0.5, name: 'title'),
              WeightedKey(getter: (i) => i.author, weight: 0.5, name: 'author'),
            ],
          ),
        );

    test('When searching for "Plants x Zombies" with min = 1', () {
      final fuse = setUp(minTokenCharLength: 1);
      final result = fuse.search('Plants x Zombies');

      expect(result.length, 1, reason: 'We get a match with 1 item');
      expect(result.single.item.author, 'John X',
          reason: 'Due to the X on John X');
    });

    test('When searching for "Plants x Zombies" with min = 2', () {
      final fuse = setUp(minTokenCharLength: 2);
      final result = fuse.search('Plants x Zombies');

      expect(result.length, 0, reason: 'We get no matches');
    });

    test('When searching for a pattern smaller than the length', () {
      final fuse = setUp(minTokenCharLength: 100);
      final result = fuse.search('John');

      expect(result.length, 3,
          reason: 'We still get matches because of full text search');
    });
  });

  group('Searching with minCharLength', () {
    late Fuzzy fuse;
    setUp(() {
      final customList = ['t te tes test tes te t'];
      fuse = setup(
        itemList: customList,
        options: defaultOptions.copyWith(
          minMatchCharLength: 2,
        ),
      );
    });

    test('When searching for the term "test"', () {
      final result = fuse.search('test');

      expect(result[0].matches[0].matchedIndices.length, equals(3),
          reason: 'We get a match containing 3 indices');

      expect(result[0].matches[0].matchedIndices[0].start, equals(2),
          reason: 'and the first index is a 2 character word');
      expect(result[0].matches[0].matchedIndices[0].end, equals(3),
          reason: 'and the first index is a 2 character word');
    });

    test('When searching for a string shorter than minMatchCharLength', () {
      final result = fuse.search('t');

      expect(result.length, equals(1),
          reason: 'We get a result with no matches');
      expect(result[0].matches[0].matchedIndices.length, equals(0),
          reason: 'We get a result with no matches');
    });
  });

<<<<<<< HEAD
  group('Sorted search results', () {
    late Fuzzy fuse;
  }, skip: true);

=======
>>>>>>> df940e34
  group('Searching using string large strings', () {
    late Fuzzy fuse;
    setUp(() {
      final customList = [
        'pizza',
        'feast',
        'super+large+much+unique+36+very+wow+',
      ];
      fuse = setup(
        itemList: customList,
        options: defaultOptions.copyWith(
          threshold: 0.5,
          location: 0,
          distance: 0,
          maxPatternLength: 50,
          minMatchCharLength: 4,
          shouldSort: true,
        ),
      );
    });

    test('finds delicious pizza', () {
      final result = fuse.search('pizza');
      expect(result[0].matches[0].value, equals('pizza'));
    });

    test('finds pizza when clumbsy', () {
      final result = fuse.search('pizze');
      expect(result[0].matches[0].value, equals('pizza'));
    });

    test('finds no matches when string is exactly 31 characters', () {
      final result = fuse.search('this-string-is-exactly-31-chars');
      expect(result.isEmpty, isTrue);
    });

    test('finds no matches when string is exactly 32 characters', () {
      final result = fuse.search('this-string-is-exactly-32-chars-');
      expect(result.isEmpty, isTrue);
    });

    test('finds no matches when string is larger than 32 characters', () {
      final result = fuse.search('this-string-is-more-than-32-chars');
      expect(result.isEmpty, isTrue);
    });

    test('should find one match that is larger than 32 characters', () {
      final result = fuse.search('super+large+much+unique+36+very+wow+');
      expect(result[0].matches[0].value,
          equals('super+large+much+unique+36+very+wow+'));
    });
  });

  group('On string normalization', () {
    final diacriticList = ['Ápplé', 'Öřângè', 'Bánànã'];
    late Fuzzy fuse;
    setUp(() {
      fuse = setup(
        itemList: diacriticList,
        options: defaultOptions.copyWith(shouldNormalize: true),
      );
    });

    test('When searching for the term "rän"', () {
      final result = fuse.search('rän');

      expect(result.length, equals(2),
          reason: 'we get a list of containing 2 items');
      expect(result[0].item, equals('Öřângè'));
      expect(result[1].item, equals('Bánànã'));
    });
  });

  group('Without string normalization', () {
    final diacriticList = ['Ápplé', 'Öřângè', 'Bánànã'];
    late Fuzzy fuse;
    setUp(() {
      fuse = setup(itemList: diacriticList);
    });

    test('Nothing is found without normalization', () {
      final result = fuse.search('ran');

      expect(result.length, equals(0));
    });
  });
}<|MERGE_RESOLUTION|>--- conflicted
+++ resolved
@@ -5,7 +5,7 @@
 import 'fixtures/games.dart';
 
 final defaultList = ['Apple', 'Orange', 'Banana'];
-final defaultOptions = FuzzyOptions(
+final defaultOptions = FuzzyOptions<String>(
   location: 0,
   distance: 100,
   threshold: 0.6,
@@ -22,19 +22,19 @@
   verbose: false,
 );
 
-Fuzzy setup({
-  List? itemList,
-  FuzzyOptions? options,
+Fuzzy<String> setup({
+  List<String>? itemList,
+  FuzzyOptions<String>? options,
 }) {
-  return Fuzzy(
+  return Fuzzy<String>(
     itemList ?? defaultList,
     options: options ?? defaultOptions,
   );
 }
 
 Fuzzy<T> setupGeneric<T>({
-  List<T> itemList,
-  FuzzyOptions<T> options,
+  required List<T> itemList,
+  required FuzzyOptions<T> options,
 }) {
   return Fuzzy<T>(
     itemList,
@@ -140,10 +140,7 @@
   });
 
   group('Include arrayIndex in result list', () {
-    Fuzzy fuse;
-    setUp(() {
-      fuse = setup();
-    });
+    final fuse = setup();
 
     test('When performing a fuzzy search for the term "ran"', () {
       final result = fuse.search('ran');
@@ -241,7 +238,10 @@
   });
 
   group('Weighted search considers all keys in score', () {
-    Fuzzy<Game> getFuzzy({double tournamentWeight, double stageWeight}) {
+    Fuzzy<Game> getFuzzy({
+      required double tournamentWeight,
+      required double stageWeight,
+    }) {
       return Fuzzy<Game>(
         customGameList,
         options: FuzzyOptions(
@@ -268,7 +268,7 @@
       void expectLess(String a, String b) {
         double scoreOf(String s) =>
             result.singleWhere((e) => e.item.toString() == s).score;
-        expect(scoreOf(a), lessThan(scoreOf(b)));
+        expect(scoreOf(a), lessThanOrEqualTo(scoreOf(b)));
       }
 
       expectLess('WorldCup Final', 'WorldCup Semi-finals');
@@ -289,7 +289,7 @@
       void expectLess(String a, String b) {
         double scoreOf(String s) =>
             result.singleWhere((e) => e.item.toString() == s).score;
-        expect(scoreOf(a), lessThan(scoreOf(b)));
+        expect(scoreOf(a), lessThanOrEqualTo(scoreOf(b)));
       }
 
       expectLess('WorldCup Final', 'WorldCup Semi-finals');
@@ -310,7 +310,7 @@
       void expectLess(String a, String b) {
         double scoreOf(String s) =>
             result.singleWhere((e) => e.item.toString() == s).score;
-        expect(scoreOf(a), lessThan(scoreOf(b)));
+        expect(scoreOf(a), lessThanOrEqualTo(scoreOf(b)));
       }
 
       expectLess('WorldCup Final', 'WorldCup Semi-finals');
@@ -401,10 +401,7 @@
       'Search with tokenize where the search pattern starts or ends with the tokenSeparator',
       () {
     group('With the default tokenSeparator, which is white space', () {
-      Fuzzy fuse;
-      setUp(() {
-        fuse = setup(overwriteOptions: FuzzyOptions(tokenize: true));
-      });
+      final fuse = setup(options: FuzzyOptions(tokenize: true));
 
       test('When the search pattern starts with white space', () {
         final result = fuse.search(' Apple');
@@ -430,12 +427,8 @@
     });
 
     group('With a custom tokenSeparator', () {
-      Fuzzy fuse;
-      setUp(() {
-        fuse = setup(
-            overwriteOptions:
-                FuzzyOptions(tokenize: true, tokenSeparator: RegExp(';')));
-      });
+      final fuse = setup(
+          options: FuzzyOptions(tokenize: true, tokenSeparator: RegExp(';')));
 
       test('When the search pattern ends with a tokenSeparator match', () {
         final result = fuse.search('Apple;Orange;');
@@ -487,14 +480,26 @@
   });
 
   group('Search with tokenize includes token average on result score', () {
-    Fuzzy fuse;
-    setUp(() {
-      final customList = ['Apple and Orange Juice'];
-      fuse = setup(
-        itemList: customList,
-        overwriteOptions: FuzzyOptions(threshold: 0.1, tokenize: true),
-      );
-    });
+    final customList = ['Apple and Orange Juice'];
+    final fuse = setup(
+      itemList: customList,
+      options: FuzzyOptions(
+        threshold: 0.1,
+        tokenize: true,
+        location: 0,
+        distance: 100,
+        maxPatternLength: 32,
+        isCaseSensitive: false,
+        tokenSeparator: RegExp(r' +'),
+        minTokenCharLength: 1,
+        findAllMatches: false,
+        minMatchCharLength: 1,
+        shouldSort: true,
+        sortFn: (a, b) => a.score.compareTo(b.score),
+        matchAllTokens: false,
+        verbose: false,
+      ),
+    );
 
     test('When searching for the term "Apple Juice"', () {
       final result = fuse.search('Apple Juice');
@@ -555,7 +560,7 @@
   });
 
   group('Searching with minTokenCharLength', () {
-    Fuzzy<Book> setUp({int minTokenCharLength}) => setupGeneric<Book>(
+    Fuzzy<Book> setUp({required int minTokenCharLength}) => setupGeneric<Book>(
           itemList: customBookList,
           options: FuzzyOptions(
             threshold: 0.3,
@@ -627,13 +632,6 @@
     });
   });
 
-<<<<<<< HEAD
-  group('Sorted search results', () {
-    late Fuzzy fuse;
-  }, skip: true);
-
-=======
->>>>>>> df940e34
   group('Searching using string large strings', () {
     late Fuzzy fuse;
     setUp(() {
