import 'result.dart';

/// Represents a weighted getter of an item
class WeightedKey<T> {
  /// Instantiates it
  WeightedKey({
<<<<<<< HEAD
    required this.name,
    required this.getter,
    required this.weight,
  }) : assert(weight >= 0 && weight <= 1);
=======
    @required this.name,
    @required this.getter,
    @required this.weight,
  }) : assert(weight > 0, 'Weight should be positive and non-zero');
>>>>>>> df940e34

  /// Name of this getter
  final String name;

  /// Getter to a specifc string inside item
  final String Function(T obj) getter;

  /// Weight of this getter. When passing a list of WeightedKey to FuzzyOptions,
  /// the weight can be any positive number; FuzzyOptions normalizes it on
  /// construction.
  final double weight;
}

<<<<<<< HEAD
/// Function used to sort results.
=======
/// Sorter function
>>>>>>> df940e34
typedef SorterFn<T> = int Function(Result<T> a, Result<T> b);

int _defaultSortFn<T>(Result<T> a, Result<T> b) => a.score.compareTo(b.score);

/// Options for performing a fuzzy search
class FuzzyOptions<T> {
  /// Instantiate an options object.
  /// The `keys` list requires a positive number (they'll be normalized upon
  /// instantiation). If any weight is not positive, throws an ArgumentError.
  FuzzyOptions({
    this.location = 0,
    this.distance = 100,
    this.threshold = 0.6,
    this.maxPatternLength = 32,
    this.isCaseSensitive = false,
<<<<<<< HEAD
    Pattern? tokenSeparator,
=======
    Pattern tokenSeparator,
    this.minTokenCharLength = 1,
>>>>>>> df940e34
    this.findAllMatches = false,
    this.minMatchCharLength = 1,
    List<WeightedKey<T>> keys = const [],
    this.shouldSort = true,
    SorterFn<T>? sortFn,
    this.tokenize = false,
    this.matchAllTokens = false,
    this.verbose = false,
    this.shouldNormalize = false,
  })  : tokenSeparator =
            tokenSeparator ?? RegExp(r' +', caseSensitive: isCaseSensitive),
        keys = _normalizeWeights(keys),
        sortFn = sortFn ?? _defaultSortFn;

  /// Approximately where in the text is the pattern expected to be found?
  final int location;

  /// Determines how close the match must be to the fuzzy location (specified above).
  /// An exact letter match which is 'distance' characters away from the fuzzy location
  /// would score as a complete mismatch. A distance of '0' requires the match be at
  /// the exact location specified, a threshold of '1000' would require a perfect match
  /// to be within 800 characters of the fuzzy location to be found using a 0.8 threshold.
  final int distance;

  /// At what point does the match algorithm give up. A threshold of '0.0' requires a perfect match
  /// (of both letters and location), a threshold of '1.0' would match anything.
  final double threshold;

  /// Machine word size
  final int maxPatternLength;

  /// Indicates whether comparisons should be case sensitive.
  final bool isCaseSensitive;

  /// Regex used to separate words when searching. Only applicable when `tokenize` is `true`.
  final Pattern tokenSeparator;

  /// Ignore tokens with length smaller than this. Only applicable when `tokenize` is `true`.
  final int minTokenCharLength;

  /// When true, the algorithm continues searching to the end of the input even if a perfect
  /// match is found before the end of the same input.
  final bool findAllMatches;

  /// Minimum number of characters that must be matched before a result is considered a match
  final int minMatchCharLength;

  /// List of weighted getters to properties that will be searched
  final List<WeightedKey<T>> keys;

  /// Whether to sort the result list, by score
  final bool shouldSort;

  /// Default sort function
  final SorterFn<T> sortFn;

  /// When true, the search algorithm will search individual words **and** the full string,
  /// computing the final score as a function of both. Note that when `tokenize` is `true`,
  /// the `threshold`, `distance`, and `location` are inconsequential for individual tokens.
  final bool tokenize;

  /// When true, the result set will only include records that match all tokens. Will only work
  /// if `tokenize` is also true.
  final bool matchAllTokens;

  /// Will print to the console. Useful for debugging.
  final bool verbose;

  /// Wether it should convert accents (diacritics) from strings to latin
  /// characters before searching.
  final bool shouldNormalize;

<<<<<<< HEAD
  /// Copy these options with some modifications.
  FuzzyOptions<T> copyWith({
    int? location,
    int? distance,
    double? threshold,
    int? maxPatternLength,
    bool? isCaseSensitive,
    Pattern? tokenSeparator,
    bool? findAllMatches,
    int? minMatchCharLength,
    List<WeightedKey<T>>? keys,
    bool? shouldSort,
    SorterFn<T>? sortFn,
    bool? tokenize,
    bool? matchAllTokens,
    bool? verbose,
    bool? shouldNormalize,
  }) =>
      FuzzyOptions(
        location: location ?? this.location,
        distance: distance ?? this.distance,
        threshold: threshold ?? this.threshold,
        maxPatternLength: maxPatternLength ?? this.maxPatternLength,
        isCaseSensitive: isCaseSensitive ?? this.isCaseSensitive,
        tokenSeparator: tokenSeparator ?? this.tokenSeparator,
        findAllMatches: findAllMatches ?? this.findAllMatches,
        minMatchCharLength: minMatchCharLength ?? this.minMatchCharLength,
        keys: keys ?? this.keys,
        shouldSort: shouldSort ?? this.shouldSort,
        sortFn: sortFn ?? this.sortFn,
        tokenize: tokenize ?? this.tokenize,
        matchAllTokens: matchAllTokens ?? this.matchAllTokens,
        verbose: verbose ?? this.verbose,
        shouldNormalize: shouldNormalize ?? this.shouldNormalize,
=======
  /// Merge two options instances. Useful for overriding just some options.
  FuzzyOptions<T> mergeWith(FuzzyOptions<T> options) => FuzzyOptions(
        location: options?.location ?? location,
        distance: options?.distance ?? distance,
        threshold: options?.threshold ?? threshold,
        maxPatternLength: options?.maxPatternLength ?? maxPatternLength,
        isCaseSensitive: options?.isCaseSensitive ?? isCaseSensitive,
        tokenSeparator: options?.tokenSeparator ?? tokenSeparator,
        minTokenCharLength: options?.minTokenCharLength ?? minTokenCharLength,
        findAllMatches: options?.findAllMatches ?? findAllMatches,
        minMatchCharLength: options?.minMatchCharLength ?? minMatchCharLength,
        keys: options?.keys ?? keys,
        shouldSort: options?.shouldSort ?? shouldSort,
        sortFn: options?.sortFn ?? sortFn,
        tokenize: options?.tokenize ?? tokenize,
        matchAllTokens: options?.matchAllTokens ?? matchAllTokens,
        verbose: options?.verbose ?? verbose,
        shouldNormalize: options?.shouldNormalize ?? shouldNormalize,
>>>>>>> df940e34
      );

  static List<WeightedKey<T>> _normalizeWeights<T>(List<WeightedKey<T>> keys) {
    if (keys.isEmpty) {
      return [];
    }

    var weightSum = keys
        .map((key) => key.weight)
        .fold<double>(0, (previousValue, element) => previousValue + element);

    return keys
        .map((key) => WeightedKey<T>(
              name: key.name,
              getter: key.getter,
              weight: key.weight / weightSum,
            ))
        .toList();
  }
}<|MERGE_RESOLUTION|>--- conflicted
+++ resolved
@@ -4,17 +4,10 @@
 class WeightedKey<T> {
   /// Instantiates it
   WeightedKey({
-<<<<<<< HEAD
     required this.name,
     required this.getter,
     required this.weight,
-  }) : assert(weight >= 0 && weight <= 1);
-=======
-    @required this.name,
-    @required this.getter,
-    @required this.weight,
   }) : assert(weight > 0, 'Weight should be positive and non-zero');
->>>>>>> df940e34
 
   /// Name of this getter
   final String name;
@@ -28,11 +21,7 @@
   final double weight;
 }
 
-<<<<<<< HEAD
 /// Function used to sort results.
-=======
-/// Sorter function
->>>>>>> df940e34
 typedef SorterFn<T> = int Function(Result<T> a, Result<T> b);
 
 int _defaultSortFn<T>(Result<T> a, Result<T> b) => a.score.compareTo(b.score);
@@ -48,13 +37,9 @@
     this.threshold = 0.6,
     this.maxPatternLength = 32,
     this.isCaseSensitive = false,
-<<<<<<< HEAD
     Pattern? tokenSeparator,
-=======
-    Pattern tokenSeparator,
+    this.findAllMatches = false,
     this.minTokenCharLength = 1,
->>>>>>> df940e34
-    this.findAllMatches = false,
     this.minMatchCharLength = 1,
     List<WeightedKey<T>> keys = const [],
     this.shouldSort = true,
@@ -126,7 +111,6 @@
   /// characters before searching.
   final bool shouldNormalize;
 
-<<<<<<< HEAD
   /// Copy these options with some modifications.
   FuzzyOptions<T> copyWith({
     int? location,
@@ -136,6 +120,7 @@
     bool? isCaseSensitive,
     Pattern? tokenSeparator,
     bool? findAllMatches,
+    int? minTokenCharLength,
     int? minMatchCharLength,
     List<WeightedKey<T>>? keys,
     bool? shouldSort,
@@ -153,6 +138,7 @@
         isCaseSensitive: isCaseSensitive ?? this.isCaseSensitive,
         tokenSeparator: tokenSeparator ?? this.tokenSeparator,
         findAllMatches: findAllMatches ?? this.findAllMatches,
+        minTokenCharLength: minTokenCharLength ?? this.minTokenCharLength,
         minMatchCharLength: minMatchCharLength ?? this.minMatchCharLength,
         keys: keys ?? this.keys,
         shouldSort: shouldSort ?? this.shouldSort,
@@ -161,26 +147,6 @@
         matchAllTokens: matchAllTokens ?? this.matchAllTokens,
         verbose: verbose ?? this.verbose,
         shouldNormalize: shouldNormalize ?? this.shouldNormalize,
-=======
-  /// Merge two options instances. Useful for overriding just some options.
-  FuzzyOptions<T> mergeWith(FuzzyOptions<T> options) => FuzzyOptions(
-        location: options?.location ?? location,
-        distance: options?.distance ?? distance,
-        threshold: options?.threshold ?? threshold,
-        maxPatternLength: options?.maxPatternLength ?? maxPatternLength,
-        isCaseSensitive: options?.isCaseSensitive ?? isCaseSensitive,
-        tokenSeparator: options?.tokenSeparator ?? tokenSeparator,
-        minTokenCharLength: options?.minTokenCharLength ?? minTokenCharLength,
-        findAllMatches: options?.findAllMatches ?? findAllMatches,
-        minMatchCharLength: options?.minMatchCharLength ?? minMatchCharLength,
-        keys: options?.keys ?? keys,
-        shouldSort: options?.shouldSort ?? shouldSort,
-        sortFn: options?.sortFn ?? sortFn,
-        tokenize: options?.tokenize ?? tokenize,
-        matchAllTokens: options?.matchAllTokens ?? matchAllTokens,
-        verbose: options?.verbose ?? verbose,
-        shouldNormalize: options?.shouldNormalize ?? shouldNormalize,
->>>>>>> df940e34
       );
 
   static List<WeightedKey<T>> _normalizeWeights<T>(List<WeightedKey<T>> keys) {
