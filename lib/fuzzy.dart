--- conflicted
+++ resolved
@@ -138,16 +138,9 @@
 
   List<Result<T>> _analyze({
     String key = '',
-<<<<<<< HEAD
-    int arrayIndex = -1,
     required String value,
     required T record,
     required int index,
-=======
-    String value,
-    T record,
-    int index,
->>>>>>> df940e34
     List<Bitap> tokenSearchers = const [],
     required Bitap fullSearcher,
     List<Result<T>> results = const [],
@@ -196,11 +189,7 @@
         }
       }
 
-<<<<<<< HEAD
-      final averageScore =
-=======
       averageScore =
->>>>>>> df940e34
           scores.fold<double>(0, (memo, score) => memo + score) / scores.length;
 
       _log('Token score average: $averageScore');
@@ -291,7 +280,7 @@
 
         // We don't use 0 so that the weight differences don't get zeroed out
         final score = match.score == 0.0 ? 0.001 : match.score;
-        final nScore = score * weight;
+        final nScore = score * (weight ?? 1.0);
 
         match.nScore = nScore;
         currScore *= nScore;
